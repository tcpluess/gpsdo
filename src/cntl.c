/*******************************************************************************
 * Company:
 *
 * Project:        GPS frequency standard
 *
 * Target:         STM32F407VE
 *
 * Type:           module
 *
 * Description:    control algorithm for the GNSS frequency standard
 *
 * Compiler:       ANSI-C
 *
 * Filename:       cntl.c
 *
 * Version:        1.0
 *
 * Author:         Tobias Plüss <tpluess@ieee.org>
 *
 * Creation-Date:  28.04.2020
 *******************************************************************************
   Modification History:
   [1.0]    28.04.2020    Tobias Plüss <tpluess@ieee.org>
   - created
 ******************************************************************************/

/*******************************************************************************
 * INCLUDE FILES
 ******************************************************************************/

#include "FreeRTOS.h"
#include "task.h"
#include "cntl.h"
#include "misc.h"
#include "ublox.h"
#include "eeprom.h"
#include "timebase.h"
#include "adc.h"
#include "tdc.h"
#include "dac.h"
#include "temperature.h"
#include "stm32f407.h"

/*******************************************************************************
 * PRIVATE CONSTANT DEFINITIONS
 ******************************************************************************/

#define OSCGAIN (120.0/32768.0)

/* ocxo current limit when warmed up */
#define OCXO_CURRENT_LIM 210.0f /* approx. 2.5 Watts @ 12 V */

/* define the time limits after which the control loop constants are switched */
#define FASTTRACK_TIME_LIMIT 5u /* min */
#define LOCKED_TIME_LIMIT 15u /* min */

/* allowed phase error to change the control loop constants */
#define MAX_PHASE_ERR 100.0f /* ns */

/* allowed maximum number of outliers. */
#define MAX_ALLOWED_OUTLIERS 10u

/* if no outliers are detected within this time, the outlier counter is
   reset */
#define OUTLIER_DURATION (5u * (60u * 1000u)) /* 5 min in msec */

<<<<<<< HEAD
/* used to add a constant offset to the tic values. */
=======
/* the tic actually has an offset of 300ns because of the synchronisation
   logic internal to the stm32. this offset was determined empirically and
   is chosten such that at a tic value of 0, the 1PPS output and the tic input
   occur at the same time. */
>>>>>>> 181cd1ad
#define TIC_OFFSET 0u

#define TAU_FASTTRACK 10.0
#define TAU_LOCKED 100.0

/*******************************************************************************
 * PRIVATE MACRO DEFINITIONS
 ******************************************************************************/

/*******************************************************************************
 * PRIVATE TYPE DEFINITIONS
 ******************************************************************************/

typedef enum
{
  warmup,
  holdover,
  track_lock
} status_t;


typedef enum
{
  fast_track,
  locked,
  stable
} controlstatus_t;

extern volatile float stat_e;

/*******************************************************************************
 * PRIVATE FUNCTION PROTOTYPES (STATIC)
 ******************************************************************************/

static float read_tic(void);
static uint16_t pi_control(double KP, double TI, double e);
static void cntl(void);
static void ledon(void);
static void ledoff(void);

/*******************************************************************************
 * PRIVATE VARIABLES (STATIC)
 ******************************************************************************/

static double esum;
const char* cntl_status = "";

extern config_t cfg;
static status_t gpsdostatus;
static controlstatus_t stat = fast_track;

/*******************************************************************************
 * MODULE FUNCTIONS (PUBLIC)
 ******************************************************************************/

void cntl_task(void* param)
{
  (void)param;
  gpsdostatus = warmup;
  esum = cfg.last_dacval;

  for(;;)
  {
    start_conversion();

    switch(gpsdostatus)
    {
      /* warmup: wait until the ocxo is ready */
      case warmup:
      {
        ledon();

        /* measure the ocxo current; when the ocxo is warm, the current drops */
        float iocxo = get_iocxo();
        if(iocxo < OCXO_CURRENT_LIM)
        {
          gpsdostatus = holdover;
        }

<<<<<<< HEAD
void cntl_worker(void)
{
  switch(gpsdostatus)
  {
    /* warmup: wait until the ocxo is ready */
    case warmup:
    {
      blink_nervous();
      esum = cfg.last_dacval;
=======
        vTaskDelay(pdMS_TO_TICKS(50));
        ledoff();
        vTaskDelay(pdMS_TO_TICKS(50));

        break;
      }
>>>>>>> 181cd1ad

      /* holdover mode: wait until the position is valid */
      case holdover:
      {
        stat_e = 0.0f;
        ledon();

        if(gps_waitready() && pps_elapsed())
        {
          ledoff();
          gpsdostatus = track_lock;
        }

        break;
      }

      /* track/lock mode: control loop is active */
      case track_lock:
      {
        /* only look at the 1pps signal if the fix is valid; if fix is invalid,
           go to holdover mode */
        if(pps_elapsed())
        {
            ledon();
            cntl();
            vTaskDelay(pdMS_TO_TICKS(100));
            ledoff();
        }
        else
        {
          gpsdostatus = holdover;
        }
      }
    }
  }
}

void cntl_restart(void)
{
  stat = fast_track;
}

/*******************************************************************************
 * PRIVATE FUNCTIONS (STATIC)
 ******************************************************************************/

static void ledon(void)
{
      GPIOE_BSRR = BIT_15;
}


static void ledoff(void)
{
      GPIOE_BSRR = BIT_31;

}


static float read_tic(void)
{
  float tic = get_tic();
  float qerr = get_timepulse_error();
  enable_tdc();
  return (tic - qerr) + TIC_OFFSET;
}


static double prefilter(double ee, double filt)
{
  static double eold = 0.0;
  double result = ((100.0-filt)*ee + filt*eold)/100.0;
  eold = ee;
  return result;
}


static uint16_t pi_control(double KP, double TI, double ee)
{

  static double eold = 0.0f;
  esum = esum + 0.5*KP*(ee + eold)/TI;
  eold = ee;
  if(esum > 65535.0)
  {
    esum = 65535.0;
  }
  else if(esum < 0.0)
  {
    esum = 0.0;
  }
  float efc = (float)(KP*ee + esum);
  if(efc > 65535.0f)
  {
    return 65535u;
  }
  else if(efc < 0.0f)
  {
    return 0u;
  }
  else
  {
    return (uint16_t)efc;
  }
}


static void cntl(void)
{
  static uint32_t statuscount = 0;
  static uint32_t outlier_count = 0;
  static uint64_t last_outlier_time = 0;
  float e;
  uint16_t dacval = 0u;

  /* determine the time interval (phase) error */
  float tic = read_tic();

  /* TODO: read these values from the eeprom */
  e = tic - (float)cfg.timeoffset;

  /* this is somewhat hack-ish, but avoids using fabs() */
  float abs_err = e > 0 ? e : -e;

  /* if the phase error is less than one period, assume the pll is locked and
     switch on the green lock led */
  if(abs_err < MAX_PHASE_ERR)
  {
    GPIOE_BSRR = BIT_14;
  }
  else
  {
    GPIOE_BSRR = BIT_30;

    if(abs_err > 10000)
    {
      timebase_reset();
      return;
    }
  }

  switch(stat)
  {
    /* fast track: is normally used shortly after the ocxo has just
       warmed up. use small time constant such that the phase settles
       more quickly */
    case fast_track:
    {
      double kp = 1.0/(OSCGAIN * TAU_FASTTRACK);
      double ki = TAU_FASTTRACK;
      dacval = pi_control(kp, ki, (double)e);

      /* if the phase error stays below MAX_PHASE_ERR for the time
         FASTTRACK_TIME_LIMIT, the control loop constants can be changed
         because we assume that the ocxo is now locked */
      if(abs_err < MAX_PHASE_ERR)
      {
        statuscount++;
      }
      else
      {
        statuscount = 0;
      }

      if(statuscount >= (FASTTRACK_TIME_LIMIT * 60u))
      {
        cfg.last_dacval = dacval;
        statuscount = 0;
        stat = locked;
      }

      cntl_status = "fast_track";

      break;
    }

    /* locked: use an intermediate time constant after the ocxo has
       settled for a while. */
    case locked:
    {
      double kp = 1.0/(OSCGAIN * TAU_LOCKED);
      double ki = TAU_LOCKED;
      dacval = pi_control(kp, ki, (double)e);

      /* if the phase error stays below MAX_PHASE_ERR for the time
         LOCKED_TIME_LIMIT, the control loop constants are changed again,
         because the ocxo is stable enough */
      if(abs_err < MAX_PHASE_ERR)
      {
        statuscount++;
      }
      else
      {
        statuscount = 0;
      }

      if(statuscount >= (LOCKED_TIME_LIMIT * 60u))
      {
        cfg.last_dacval = dacval;
        statuscount = 0;
        stat = stable;
      }

      cntl_status = "locked";

      break;
    }

    /* this should be the normal operating state. */
    case stable:
    {
      /* if the phase error increases above the threshold MAX_PHASE_ERR, then
         the ocxo is perhaps not stable enough and the control loop switches
         its constants such that it becomes faster */
      if(abs_err > MAX_PHASE_ERR)
      {
        outlier_count++;
        last_outlier_time = get_uptime_msec();

        if(outlier_count > MAX_ALLOWED_OUTLIERS)
        {
          outlier_count = 0u;
          statuscount = 0u;

          /* if the phase error is small, the slow pll mode is sufficient */
          if(abs_err < 200.0f)
          {
            stat = locked;
          }
          else
          {
            stat = fast_track;
          }
        }
      }
      else
      {
        uint64_t now = get_uptime_msec();
        if(now - last_outlier_time >= OUTLIER_DURATION)
        {
          outlier_count = 0;
        }

        /* kp, ki and prefilter are stored in the eeprom */
        double kp  = 1.0/(OSCGAIN * cfg.tau);
        double ki = cfg.tau;
        double filt = cfg.filt;
        dacval = pi_control(kp, ki, prefilter((double)e, filt));
      }

      cntl_status = "stable";

      break;
    }
  }

  set_dac(dacval);

  stat_e = e;
}

/*******************************************************************************
 * END OF CODE
 ******************************************************************************/<|MERGE_RESOLUTION|>--- conflicted
+++ resolved
@@ -64,14 +64,7 @@
    reset */
 #define OUTLIER_DURATION (5u * (60u * 1000u)) /* 5 min in msec */
 
-<<<<<<< HEAD
 /* used to add a constant offset to the tic values. */
-=======
-/* the tic actually has an offset of 300ns because of the synchronisation
-   logic internal to the stm32. this offset was determined empirically and
-   is chosten such that at a tic value of 0, the 1PPS output and the tic input
-   occur at the same time. */
->>>>>>> 181cd1ad
 #define TIC_OFFSET 0u
 
 #define TAU_FASTTRACK 10.0
@@ -150,25 +143,12 @@
         {
           gpsdostatus = holdover;
         }
-
-<<<<<<< HEAD
-void cntl_worker(void)
-{
-  switch(gpsdostatus)
-  {
-    /* warmup: wait until the ocxo is ready */
-    case warmup:
-    {
-      blink_nervous();
-      esum = cfg.last_dacval;
-=======
         vTaskDelay(pdMS_TO_TICKS(50));
         ledoff();
         vTaskDelay(pdMS_TO_TICKS(50));
 
         break;
       }
->>>>>>> 181cd1ad
 
       /* holdover mode: wait until the position is valid */
       case holdover:
@@ -217,14 +197,13 @@
 
 static void ledon(void)
 {
-      GPIOE_BSRR = BIT_15;
+  GPIOE_BSRR = BIT_15;
 }
 
 
 static void ledoff(void)
 {
-      GPIOE_BSRR = BIT_31;
-
+  GPIOE_BSRR = BIT_31;
 }
 
 
