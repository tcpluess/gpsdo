--- conflicted
+++ resolved
@@ -23,16 +23,11 @@
 # [1.0]    03.03.2020    Tobias Plüss <tpluess@ieee.org>
 # - created
 #
-<<<<<<< HEAD
-# [1.1]    20.03.2022    Tobias Plüss <tpluess@ieee.org>
-# - include the makefile and the linker scripts in the dependencies
-=======
 # [1.1]    22.03.2022    Tobias Plüss <tpluess@ieee.org>
 # - added makefile itself to the dependencies
 # - added linkerscript to the dependencies
 # - added c++ support
 # - improved assembly support
->>>>>>> 6615dfe2
 ################################################################################
 
 MAKEFLAGS := --jobs=8
@@ -178,14 +173,11 @@
 	@$(CC) -c $(CPFLAGS) $(INCDIR) $< -o $@
 	@$(DUMP) -S -d $@ > $(addsuffix .lss, $<)
 
-<<<<<<< HEAD
-=======
 %.cpp.o : %.cpp $(LDSCRIPT) Makefile
 	@echo "CXX     $<"
 	@$(CXX) -c $(CXXFLAGS) $(INCDIR) $< -o $@
 	@$(DUMP) -S -d $@ > $(addsuffix .lss, $<)
 
->>>>>>> 6615dfe2
 %.s.o : %.s $(LDSCRIPT) Makefile
 	@echo "AS      $<"
 	@$(AS) $(ASFLAGS) $< -o $@
